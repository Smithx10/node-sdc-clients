/*
 * This Source Code Form is subject to the terms of the Mozilla Public
 * License, v. 2.0. If a copy of the MPL was not distributed with this
 * file, You can obtain one at http://mozilla.org/MPL/2.0/.
 */

/*
<<<<<<< HEAD
 * Copyright (c) 2016, Joyent, Inc.
=======
 * Copyright 2016 Joyent, Inc.
>>>>>>> 9b4d4a3d
 */

/*
 * Client library for the SDC Networking API (NAPI)
 */

var assert = require('assert-plus');
var clone = require('clone');
var util = require('util');
var format = util.format;
var RestifyClient = require('./restifyclient');
var Tracer = require('triton-tracer');


// --- Exported Client

/**
 * Constructor
 *
 * See the RestifyClient constructor for details
 */
function NAPI(options) {
    RestifyClient.call(this, options);
}

util.inherits(NAPI, RestifyClient);


/**
 * Ping NAPI server.
 *
 * @param {Function} callback : of the form f(err, res).
 */
NAPI.prototype.ping = function (callback) {
    return this.get('/ping', callback);
};


// --- Network pool methods

/**
 * Creates a Network Pool
 *
 * @param {String} name: the name.
 * @param {Object} params : the pool parameters.
 * @param {Object} options : Request options.
 * @param {Function} callback : of the form f(err, res).
 */
NAPI.prototype.createNetworkPool = function (name, params, options, callback) {
    assert.string(name, 'name');
    assert.object(params, 'params');
    params.name = name;

    if (typeof (options) === 'function') {
        callback = options;
        options = undefined;
    }

    var opts = { path: '/network_pools' };
    if (options && options.headers) {
        opts.headers = options.headers;
    }

    return this.post(opts, params, callback);
};


/**
 * Deletes the Network Pool specified by UUID.
 *
 * @param {String} uuid : the UUID.
 * @param {Object} params : optional parameters.
 * @param {Object} options : Request options.
 * @param {Function} callback : of the form f(err, res).
 */
NAPI.prototype.deleteNetworkPool = function (uuid, params, options, callback) {
    assert.string(uuid, 'uuid');

    if (typeof (params) === 'function') {
        callback = params;
        params = {};
    } else if (typeof (options) === 'function') {
        callback = options;
        options = undefined;
    }

    var opts = { path: format('/network_pools/%s', uuid), query: params };
    if (options && options.headers) {
        opts.headers = options.headers;
    }

    return this.del(opts, callback);
};


/**
 * Gets a Network Pool by UUID
 *
 * @param {String} uuid : the UUID.
 * @param {Object} options : Request options.
 * @param {Function} callback : of the form f(err, res).
 */
NAPI.prototype.getNetworkPool = function (uuid, options, callback) {
    assert.string(uuid, 'uuid');

    if (typeof (options) === 'function') {
        callback = options;
        options = undefined;
    }

    var opts = { path: format('/network_pools/%s', uuid) };
    if (options && options.headers) {
        opts.headers = options.headers;
    }

    if (options && options.params) {
        opts.query = options.params;
    }

    return this.get(opts, callback);
};


/**
 * Lists all Network Pools
 *
 * @param {Object} params : optional parameters.
 * @param {Object} options : Request options.
 * @param {Function} callback : of the form f(err, res).
 */
NAPI.prototype.listNetworkPools = function (params, options, callback) {
    if (typeof (params) === 'function') {
        callback = params;
        params = {};
    } else if (typeof (options) === 'function') {
        callback = options;
        options = undefined;
    }

    var opts = { path: '/network_pools', query: params };
    if (options && options.headers) {
        opts.headers = options.headers;
    }

    return this.get(opts, callback);
};


/**
 * Updates the Network Pool specified by UUID.
 *
 * @param {String} uuid : the UUID.
 * @param {Object} params : the parameters to update.
 * @param {Object} options : Request options.
 * @param {Function} callback : of the form f(err, res).
 */
NAPI.prototype.updateNetworkPool = function (uuid, params, options, callback) {
    assert.string(uuid, 'uuid');

    if (typeof (options) === 'function') {
        callback = options;
        options = undefined;
    }

    var opts = { path: format('/network_pools/%s', uuid) };
    if (options && options.headers) {
        opts.headers = options.headers;
    }

    return this.put(opts, params, callback);
};



// --- Nic methods



/**
 * Lists all Nics
 *
 * @param {Object} params : optional parameters.
 * @param {Object} options : Request options.
 * @param {Function} callback : of the form f(err, res).
 */
NAPI.prototype.listNics = function (params, options, callback) {
    if (typeof (params) === 'function') {
        callback = params;
        params = {};
    } else if (typeof (options) === 'function') {
        callback = options;
        options = undefined;
    }

    var opts = { path: '/nics', query: params };
    if (options && options.headers) {
        opts.headers = options.headers;
    }

    return this.get(opts, callback);
};


/**
 * Gets a Nic by MAC address.
 *
 * @param {String} macAddr : the MAC address.
 * @param {Object} options : Request options.
 * @param {Function} callback : of the form f(err, res).
 */
NAPI.prototype.getNic = function (macAddr, options, callback) {
    if (!macAddr)
        throw new TypeError('macAddr is required (string)');
    if (typeof (options) === 'function') {
        callback = options;
        options = undefined;
    }

    var opts = { path: format('/nics/%s', macAddr.replace(/:/g, '')) };
    if (options && options.headers) {
        opts.headers = options.headers;
    }

    return this.get(opts, callback);
};


/**
 * Updates the Nic specified by MAC address.
 *
 * @param {String} macAddr : the MAC address.
 * @param {Object} params : the parameters to update.
 * @param {Object} options : Request options.
 * @param {Function} callback : of the form f(err, res).
 */
NAPI.prototype.updateNic = function (macAddr, params, options, callback) {
    if (!macAddr)
        throw new TypeError('macAddr is required (string)');
    if (typeof (options) === 'function') {
        callback = options;
        options = undefined;
    }

    var opts = { path: format('/nics/%s', macAddr.replace(/:/g, '')) };
    if (options && options.headers) {
        opts.headers = options.headers;
    }

    return this.put(opts, params, callback);
};


/**
 * Gets the nics for the given owner
 *
 * @param {String} belongsTo : the UUID that the nics belong to
 * @param {Object} options : Request options.
 * @param {Function} callback : of the form f(err, res).
 */
NAPI.prototype.getNics = function (belongsTo, options, callback) {
    if (!belongsTo)
        throw new TypeError('belongsTo is required (string)');
    if (typeof (options) === 'function') {
        callback = options;
        options = undefined;
    }

    if (options === undefined) {
        this.listNics({ belongs_to_uuid: belongsTo }, callback);
    } else {
        this.listNics({ belongs_to_uuid: belongsTo }, options, callback);
    }
    return;
};


/**
 * Creates a Nic
 *
 * @param {String} macAddr : the MAC address.
 * @param {Object} params : the nic parameters.
 * @param {Object} options : Request options.
 * @param {Function} callback : of the form f(err, res).
 */
NAPI.prototype.createNic = function (macAddr, params, options, callback) {
    if (!macAddr)
        throw new TypeError('macAddr is required (string)');
    if (!params || typeof (params) !== 'object')
        throw new TypeError('params is required (object)');
    if (typeof (options) === 'function') {
        callback = options;
        options = undefined;
    }

    params.mac = macAddr;

    var opts = { path: '/nics' };
    if (options && options.headers) {
        opts.headers = options.headers;
    }

    return this.post(opts, params, callback);
};


/**
 * Provisions a new Nic, with an IP address on the given logical network
 *
 * @param {String} network : the logical network to create this nic on
 * @param {Object} params : the nic parameters.
 * @param {Object} options : Request options.
 * @param {Function} callback : of the form f(err, res).
 */
NAPI.prototype.provisionNic = function (network, params, options, callback) {
    if (!network)
        throw new TypeError('network is required (string)');
    if (!params || typeof (params) !== 'object')
        throw new TypeError('params is required (object)');
    if (typeof (options) === 'function') {
        callback = options;
        options = undefined;
    }

    var opts = { path: format('/networks/%s/nics', network) };
    if (options && options.headers) {
        opts.headers = options.headers;
    }

    return this.post(opts, params, callback);
};


/**
 * Deletes the Nic specified by MAC address.
 *
 * @param {String} macAddr : the MAC address.
 * @param {Object} params : optional parameters.
 * @param {Object} options : Request options.
 * @param {Function} callback : of the form f(err, res).
 */
NAPI.prototype.deleteNic = function (macAddr, params, options, callback) {
    if (!macAddr)
        throw new TypeError('macAddr is required (string)');
    if (typeof (params) === 'function') {
        callback = params;
        params = {};
    } else if (typeof (options) === 'function') {
        callback = options;
        options = undefined;
    }

    var opts = {
        path: format('/nics/%s', macAddr.replace(/:/g, '')),
        query: params
    };
    if (options && options.headers) {
        opts.headers = options.headers;
    }

    return this.del(opts, callback);
};



// --- Network methods



/**
 * Lists all Networks
 *
 * @param {Object} params : optional parameters.
 * @param {Object} options : Request options.
 * @param {Function} callback : of the form f(err, res).
 */
NAPI.prototype.listNetworks = function (params, options, callback) {
    if (typeof (params) === 'function') {
        callback = params;
        params = {};
    } else if (typeof (options) === 'function') {
        callback = options;
        options = undefined;
    }

    var opts = { path: '/networks', query: params };
    if (options && options.headers) {
        opts.headers = options.headers;
    }

    return this.get(opts, callback);
};


/**
 * Creates a Network
 *
 * @param {Object} params : the network parameters.
 * @param {Object} options : Request options.
 * @param {Function} callback : of the form f(err, res).
 */
NAPI.prototype.createNetwork = function (params, options, callback) {
    if (!params || typeof (params) !== 'object')
        throw new TypeError('params is required (object)');
    if (typeof (options) === 'function') {
        callback = options;
        options = undefined;
    }

    var opts = { path: '/networks' };
    if (options && options.headers) {
        opts.headers = options.headers;
    }

    return this.post(opts, params, callback);
};


/**
 * Gets a Network by UUID.
 *
 * @param {String} uuid : the UUID.
 * @param {Object} options : Request options.
 * @param {Function} callback : of the form f(err, res).
 */
NAPI.prototype.getNetwork = function (uuid, options, callback) {
    if (!uuid)
        throw new TypeError('uuid is required (string)');
    if (typeof (options) === 'function') {
        callback = options;
        options = undefined;
    }

    var opts = { path: format('/networks/%s', uuid) };
    if (options && options.headers) {
        opts.headers = options.headers;
    }

    if (options && options.params) {
        opts.query = options.params;
    }

    return this.get(opts, callback);
};


/**
 * Updates the Network specified by UUID.
 *
 * @param {String} uuid : the UUID.
 * @param {Object} params : the parameters to update.
 * @param {Object} options : Request options.
 * @param {Function} callback : of the form f(err, res).
 */
NAPI.prototype.updateNetwork = function (uuid, params, options, callback) {
    assert.string(uuid, 'uuid');

    if (typeof (options) === 'function') {
        callback = options;
        options = undefined;
    }

    var opts = { path: format('/networks/%s', uuid) };
    if (options && options.headers) {
        opts.headers = options.headers;
    }

    return this.put(opts, params, callback);
};


/**
 * Deletes a Network by UUID.
 *
 * @param {String} uuid : the UUID.
 * @param {Object} params : optional parameters.
 * @param {Object} options : Request options.
 * @param {Function} callback : of the form f(err, res).
 */
NAPI.prototype.deleteNetwork = function (uuid, params, options, callback) {
    if (!uuid)
        throw new TypeError('uuid is required (string)');
    if (typeof (params) === 'function') {
        callback = params;
        params = {};
    } else if (typeof (options) === 'function') {
        callback = options;
        options = undefined;
    }

    var opts = { path: format('/networks/%s', uuid), query: params };
    if (options && options.headers) {
        opts.headers = options.headers;
    }

    return this.del(opts, callback);
};


/**
 * Lists the IPs for the given logical network
 *
 * @param {String} network : the logical network to list IPs on
 * @param {Object} params : the parameters to pass
 * @param {Object} options : Request options.
 * @param {Function} callback : of the form f(err, res).
 */
NAPI.prototype.listIPs = function (network, params, options, callback) {
    if (!network)
        throw new TypeError('network is required (string)');
    if (typeof (params) === 'function') {
        callback = params;
        params = {};
    } else if (typeof (options) === 'function') {
        callback = options;
        options = undefined;
    }

    var opts = { path: format('/networks/%s/ips', network), query: params };
    if (options && options.headers) {
        opts.headers = options.headers;
    }

    return this.get(opts, callback);
};


/**
 * Gets an IP on the given logical network
 *
 * @param {String} network : the logical network that the IP is on
 * @param {String} ipAddr : the IP address to get info for
 * @param {Object} params : the parameters to pass
 * @param {Object} options : Request options.
 * @param {Function} callback : of the form f(err, res).
 */
NAPI.prototype.getIP = function (network, ipAddr, params, options, callback) {
    if (!network)
        throw new TypeError('network is required (string)');
    if (!ipAddr)
        throw new TypeError('ip address is required (string)');
    if (typeof (params) === 'function') {
        callback = params;
        params = {};
    } else if (typeof (options) === 'function') {
        callback = options;
        options = undefined;
    }

    var opts = {
        path: format('/networks/%s/ips/%s', network, ipAddr),
        query: params
    };
    if (options && options.headers) {
        opts.headers = options.headers;
    }

    return this.get(opts, callback);
};


/**
 * Updates an IP on the given logical network
 *
 * @param {String} network : the logical network the IP is on
 * @param {String} ipAddr : the address of the IP to update
 * @param {Object} params : the parameters to update
 * @param {Object} options : Request options.
 * @param {Function} callback : of the form f(err, res).
 */
NAPI.prototype.updateIP =
function (network, ipAddr, params, options, callback) {
    if (!network)
        throw new TypeError('network is required (string)');
    if (!ipAddr)
        throw new TypeError('ip address is required (string)');
    if (!params || typeof (params) !== 'object')
        throw new TypeError('params is required (object)');
    if (typeof (options) === 'function') {
        callback = options;
        options = undefined;
    }

    var opts = { path: format('/networks/%s/ips/%s', network, ipAddr) };
    if (options && options.headers) {
        opts.headers = options.headers;
    }

    return this.put(opts, params, callback);
};


/**
 * Searches for an IP by address
 *
 * @param {String} ipAddr : the IP address to search for
 * @param {Object} params : the parameters to pass
 * @param {Object} options : Request options.
 * @param {Function} callback : of the form f(err, res).
 */
NAPI.prototype.searchIPs = function (ipAddr, params, options, callback) {
    if (!ipAddr)
        throw new TypeError('ip address is required (string)');
    if (typeof (params) === 'function') {
        callback = params;
        params = {};
    } else if (typeof (options) === 'function') {
        callback = options;
        options = undefined;
    }

    params.ip = ipAddr;
    var opts = { path: '/search/ips', query: params };
    if (options && options.headers) {
        opts.headers = options.headers;
    }

    return this.get(opts, callback);
};



// --- Nic Tag methods



/**
 * Lists all Nic Tags
 *
 * @param {Object} params : the parameters to pass
 * @param {Object} options : Request options.
 * @param {Function} callback : of the form f(err, res).
 */
NAPI.prototype.listNicTags = function (params, options, callback) {
    if (typeof (params) === 'function') {
        callback = params;
        params = {};
    } else if (typeof (options) === 'function') {
        callback = options;
        options = undefined;
    }

    var opts = { path: '/nic_tags', query: params };
    if (options && options.headers) {
        opts.headers = options.headers;
    }

    return this.get(opts, callback);
};


/**
 * Creates a Nic Tag
 *
 * @param {String} name : the name of the nic tag.
 * @param {Object} params : the parameters to create the tag with (optional).
 * @param {Object} options : Request options.
 * @param {Function} callback : of the form f(err, res).
 */
NAPI.prototype.createNicTag = function (name, params, options, callback) {
    if (!name)
        throw new TypeError('name is required (string)');
    if (typeof (params) === 'function') {
        callback = params;
        params = {};
    } else if (typeof (options) === 'function') {
        callback = options;
        options = undefined;
    }

    params.name = name;
    var opts = { path: '/nic_tags' };
    if (options && options.headers) {
        opts.headers = options.headers;
    }

    return this.post(opts, params, callback);
};


/**
 * Gets a Nic tag
 *
 * @param {String} name : the name of the nic tag.
 * @param {Object} options : Request options.
 * @param {Function} callback : of the form f(err, res).
 */
NAPI.prototype.getNicTag = function (name, options, callback) {
    if (!name)
        throw new TypeError('name is required (string)');
    if (typeof (options) === 'function') {
        callback = options;
        options = undefined;
    }

    var opts = { path: format('/nic_tags/%s', name) };
    if (options && options.headers) {
        opts.headers = options.headers;
    }

    return this.get(opts, callback);
};


/**
 * Updates the Nic tag
 *
 * @param {String} name : the name of the nic tag.
 * @param {Object} params : the parameters to update.
 * @param {Object} options : Request options.
 * @param {Function} callback : of the form f(err, res).
 */
NAPI.prototype.updateNicTag = function (name, params, options, callback) {
    if (!name)
        throw new TypeError('name is required (string)');
    if (!params || typeof (params) !== 'object')
        throw new TypeError('params is required (object)');
    if (typeof (options) === 'function') {
        callback = options;
        options = undefined;
    }

    var opts = { path: format('/nic_tags/%s', name) };
    if (options && options.headers) {
        opts.headers = options.headers;
    }

    return this.put(opts, params, callback);
};


/**
 * Deletes the Nic tag
 *
 * @param {String} name : the name of the nic tag.
 * @param {Object} params : the optional parameters.
 * @param {Object} options : Request options.
 * @param {Function} callback : of the form f(err, res).
 */
NAPI.prototype.deleteNicTag = function (name, params, options, callback) {
    if (!name)
        throw new TypeError('name is required (string)');
    if (typeof (params) === 'function') {
        callback = params;
        params = {};
    } else if (typeof (options) === 'function') {
        callback = options;
        options = undefined;
    }

    var opts = { path: format('/nic_tags/%s', name), query: params };
    if (options && options.headers) {
        opts.headers = options.headers;
    }

    return this.del(opts, callback);
};



// --- Aggregation methods



/**
 * Lists all Aggregations
 *
 * @param {Object} params : optional parameters.
 * @param {Object} options : Request options.
 * @param {Function} callback : of the form f(err, res).
 */
NAPI.prototype.listAggrs = function (params, options, callback) {
    if (typeof (params) === 'function') {
        callback = params;
        params = {};
    } else if (typeof (options) === 'function') {
        callback = options;
        options = undefined;
    }

    var opts = { path: '/aggregations', query: params };
    if (options && options.headers) {
        opts.headers = options.headers;
    }

    return this.get(opts, callback);
};


/**
 * Creates an Aggregation
 *
 * @param {Object} params : the aggregation parameters.
 * @param {Object} options : Request options.
 * @param {Function} callback : of the form f(err, res).
 */
NAPI.prototype.createAggr = function (params, options, callback) {
    assert.object(params, 'params');
    if (typeof (options) === 'function') {
        callback = options;
        options = undefined;
    }

    var opts = { path: '/aggregations' };
    if (options && options.headers) {
        opts.headers = options.headers;
    }

    return this.post(opts, params, callback);
};


/**
 * Gets an Aggregation by ID.
 *
 * @param {String} id : the ID.
 * @param {Object} options : Request options.
 * @param {Function} callback : of the form f(err, res).
 */
NAPI.prototype.getAggr = function (id, options, callback) {
    assert.string(id, 'id');
    if (typeof (options) === 'function') {
        callback = options;
        options = undefined;
    }

    var opts = { path: format('/aggregations/%s', id) };
    if (options && options.headers) {
        opts.headers = options.headers;
    }

    return this.get(opts, callback);
};


/**
 * Updates the Aggregation specified by ID.
 *
 * @param {String} id : the ID.
 * @param {Object} params : the parameters to update.
 * @param {Object} options : Request options.
 * @param {Function} callback : of the form f(err, res).
 */
NAPI.prototype.updateAggr = function (id, params, options, callback) {
    assert.string(id, 'id');
    assert.object(params, 'params');

    if (typeof (options) === 'function') {
        callback = options;
        options = undefined;
    }

    var opts = { path: format('/aggregations/%s', id) };
    if (options && options.headers) {
        opts.headers = options.headers;
    }

    return this.put(opts, params, callback);
};


/**
 * Deletes an Aggregation by ID.
 *
 * @param {String} id : the ID.
 * @param {Object} params : optional parameters.
 * @param {Object} options : Request options.
 * @param {Function} callback : of the form f(err, res).
 */
NAPI.prototype.deleteAggr = function (id, params, options, callback) {
    assert.string(id, 'id');
    if (typeof (params) === 'function') {
        callback = params;
        params = {};
    } else if (typeof (options) === 'function') {
        callback = options;
        options = undefined;
    }

    var opts = { path: format('/aggregations/%s', id), query: params };
    if (options && options.headers) {
        opts.headers = options.headers;
    }

    return this.del(opts, callback);
};


// --- Fabric Methods

/**
 * Lists all Fabric VLANs, scoped to a user's fabric.
 *
 * @param {Object} params : Required request parameters.
 * @param {Object} options : Optional request options.
 * @param {Function} callback : of the form f(err, res).
 */
NAPI.prototype.listFabricVLANs = function (owner, params, options, callback) {
    var opts;

    assert.string(owner, 'owner');
    assert.object(params, 'params');

    if (typeof (options) === 'function') {
        callback = options;
        options = undefined;
    }

    opts = { path: format('/fabrics/%s/vlans', owner), query: params };
    if (options && options.headers) {
        opts.headers = options.headers;
    }

    return this.get(opts, callback);
};

/**
 * Create a VLAN on the fabric scoped to a user's fabric.
 *
 * @param {String} owner: The Owner UUID for this VLAN.
 * @param {Object} params : Required request parameters.
 * @param {Object} options : Optional request options.
 * @param {Function} callback : of the form f(err, res).
 */
NAPI.prototype.createFabricVLAN = function (owner, params, options, callback) {
    var opts;

    assert.string(owner, 'owner');
    assert.object(params, 'params');
    assert.number(params.vlan_id, 'params.vlan_id');

    if (typeof (options) === 'function') {
        callback = options;
        options = undefined;
    }

    opts = { path: format('/fabrics/%s/vlans', owner) };
    if (options && options.headers) {
        opts.headers = options.headers;
    }

    return this.post(opts, params, callback);
};

/**
 * Get information on a VLAN, scoped to a user's fabric.
 *
 * @param {String} owner: The Owner UUID for this VLAN.
 * @param {Number} id: The UUID for this VLAN.
 * @param {Object} params : Required request parameters.
 * @param {Object} options : Optional request options.
 * @param {Function} callback : of the form f(err, res).
 */
NAPI.prototype.getFabricVLAN = function (owner, id, params, options, callback) {
    var opts;

    assert.string(owner, 'owner');
    assert.number(id, 'id');
    assert.object(params, 'params');

    if (typeof (options) === 'function') {
        callback = options;
        options = undefined;
    }

    opts = {
        path: format('/fabrics/%s/vlans/%d', owner, id),
        query: params
    };

    if (options && options.headers) {
        opts.headers = options.headers;
    }

    return this.get(opts, callback);
};

/**
 * Update a VLAN, scoped to a user's fabric.
 *
 * @param {String} owner: The Owner UUID for this VLAN.
 * @param {Number} id: The UUID for this VLAN.
 * @param {Object} params : Required request parameters.
 * @param {Object} options : Optional request options.
 * @param {Function} callback : of the form f(err, res).
 */
NAPI.prototype.updateFabricVLAN =
        function (owner, id, params, options, callback) {
    var opts;

    assert.string(owner, 'owner');
    assert.number(id, 'id');
    assert.object(params, 'params');

    if (typeof (options) === 'function') {
        callback = options;
        options = undefined;
    }

    opts = {
        path: format('/fabrics/%s/vlans/%d', owner, id),
        query: params
    };

    if (options && options.headers) {
        opts.headers = options.headers;
    }

    return this.put(opts, params, callback);
};

/**
 * Delete a VLAN, scoped to a user's fabric.
 *
 * @param {String} owner: The Owner UUID for this VLAN.
 * @param {String} number: The VLAN ID.
 * @param {Object} params : Required request parameters.
 * @param {Object} options : Optional request options.
 * @param {Function} callback : of the form f(err, res).
 */
NAPI.prototype.deleteFabricVLAN =
        function (owner, id, params, options, callback) {
    var opts;

    assert.string(owner, 'owner');
    assert.number(id, 'id');
    assert.object(params, 'params');

    if (typeof (options) === 'function') {
        callback = options;
        options = undefined;
    }

    opts = { path: format('/fabrics/%s/vlans/%s', owner, id), query: params };
    if (options && options.headers) {
        opts.headers = options.headers;
    }

    return this.del(opts, callback);
};

/**
 * List Networks on a VLAN, scoped to a user's fabric.
 *
 * @param {String} owner: The Owner UUID for this network.
 * @param {String} id: The VLAN ID containing the networks.
 * @param {Object} params : Required request parameters.
 * @param {Object} options : Optional request options.
 * @param {Function} callback : of the form f(err, res).
 */
NAPI.prototype.listFabricNetworks =
        function (owner, id, params, options, callback) {
    var opts;

    assert.string(owner, 'owner');
    assert.number(id, 'id');
    assert.object(params, 'params');

    if (typeof (options) === 'function') {
        callback = options;
        options = undefined;
    }

    opts = {
        path: format('/fabrics/%s/vlans/%s/networks', owner, id),
        query: params
    };
    if (options && options.headers) {
        opts.headers = options.headers;
    }

    return this.get(opts, callback);
};

/**
 * Create a Network on a VLAN, scoped to a user's fabric.
 *
 * @param {String} owner: The Owner UUID for this network.
 * @param {String} id: The VLAN ID containing this network.
 * @param {Object} params : Required Network parameters.
 * @param {Object} options : Optional request options.
 * @param {Function} callback : of the form f(err, res).
 */
NAPI.prototype.createFabricNetwork =
        function (owner, id, params, options, callback) {
    var opts;

    assert.string(owner, 'owner');
    assert.number(id, 'id');
    assert.object(params, 'params');

    if (typeof (options) === 'function') {
        callback = options;
        options = undefined;
    }

    opts = { path: format('/fabrics/%s/vlans/%s/networks', owner, id) };
    if (options && options.headers) {
        opts.headers = options.headers;
    }

    return this.post(opts, params, callback);
};

/**
 * Get a Network on a VLAN, scoped to a user's fabric.
 *
 * @param {String} owner: The Owner UUID for this network.
 * @param {String} id: The VLAN ID containing this network.
 * @param {String} network: The UUID for this Network.
 * @param {Object} params : Required request parameters.
 * @param {Object} options : Optional request options.
 * @param {Function} callback : of the form f(err, res).
 */
NAPI.prototype.getFabricNetwork =
        function (owner, id, network, params, options, callback) {
    var opts;

    assert.string(owner, 'owner');
    assert.number(id, 'id');
    assert.string(network, 'network');
    assert.object(params, 'params');

    if (typeof (options) === 'function') {
        callback = options;
        options = undefined;
    }

    opts = {
        path: format('/fabrics/%s/vlans/%s/networks/%s', owner, id, network),
        query: params
    };
    if (options && options.headers) {
        opts.headers = options.headers;
    }

    return this.get(opts, callback);
};

/**
 * Deletes a Network on a VLAN, scoped to a user's fabric.
 *
 * @param {String} owner: The Owner UUID for this network.
 * @param {String} id: The VLAN ID containing this network.
 * @param {String} network: The UUID for this Network.
 * @param {Object} params : The Network parameters.
 * @param {Object} options : Optional request options.
 * @param {Function} callback : of the form f(err, res).
 */
NAPI.prototype.deleteFabricNetwork =
        function (owner, id, network, params, options, callback) {
    var opts;

    assert.string(owner, 'owner');
    assert.number(id, 'id');
    assert.string(network, 'network');
    assert.object(params, 'params');

    if (typeof (options) === 'function') {
        callback = options;
        options = undefined;
    }

    opts = {
        path: format('/fabrics/%s/vlans/%s/networks/%s', owner, id, network),
        query: params
    };
    if (options && options.headers) {
        opts.headers = options.headers;
    }

    return this.del(opts, callback);
};


NAPI.prototype.child = function child(req) {
    assert.object(req, 'req');

    var self = this;
    var _child;

    _child = clone(self, true, 1);
    _child.client = Tracer.restifyClient.child(self.client, req,
        'sdc-clients:napi');

    return (_child);
};

module.exports = NAPI;<|MERGE_RESOLUTION|>--- conflicted
+++ resolved
@@ -5,11 +5,7 @@
  */
 
 /*
-<<<<<<< HEAD
- * Copyright (c) 2016, Joyent, Inc.
-=======
  * Copyright 2016 Joyent, Inc.
->>>>>>> 9b4d4a3d
  */
 
 /*
