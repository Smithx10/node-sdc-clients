--- conflicted
+++ resolved
@@ -5,22 +5,12 @@
  */
 
 /*
-<<<<<<< HEAD
- * Copyright (c) 2016, Joyent, Inc.
- */
-
-var assert = require('assert');
-
-var restify = require('restify');
-var restifyclients = require('restify-clients');
-=======
  * Copyright 2016 Joyent, Inc.
  */
 
 var assert = require('assert');
 var restifyClients = require('restify-clients');
 var restifyErrors = require('restify-errors');
->>>>>>> 9b4d4a3d
 var sprintf = require('util').format;
 
 
@@ -115,11 +105,7 @@
 
     options.headers = options.headers || {};
     options.headers['x-api-version'] = 'ca/0.1.8';
-<<<<<<< HEAD
-    this.client = restifyclients.createJsonClient(options);
-=======
     this.client = restifyClients.createJsonClient(options);
->>>>>>> 9b4d4a3d
 }
 module.exports = CA;
 
