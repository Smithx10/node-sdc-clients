/*
 * This Source Code Form is subject to the terms of the Mozilla Public
 * License, v. 2.0. If a copy of the MPL was not distributed with this
 * file, You can obtain one at http://mozilla.org/MPL/2.0/.
 */

/*
<<<<<<< HEAD
 * Copyright (c) 2016, Joyent, Inc.
=======
 * Copyright 2016, Joyent, Inc.
>>>>>>> 9b4d4a3d
 */

/*
 * Client library for the (old) SDC Datasets API (DSAPI).
 *
 * DSAPI is now deprecated in favor of IMGAPI, but continues on for
 * backward compat and transition from SDC 6.5.
 */

<<<<<<< HEAD
var qs = require('querystring');
var util = require('util');

var assert = require('assert-plus');
var format = util.format;
var restify = require('restify-clients');
=======
var assert = require('assert-plus');
var qs = require('querystring');
var restifyClients = require('restify-clients');
var util = require('util');
>>>>>>> 9b4d4a3d



// ---- internal support stuff

/**
 * Note: Borrowed from muskie.git/lib/common.js. The hope is that this hack
 * will no longer be necessary in node 0.10.x.
 *
 * This is so shitty...
 * Node makes no guarantees it won't emit. Even if you call pause.
 * So basically, we buffer whatever chunks it decides it wanted to
 * throw at us. Later we go ahead and remove the listener we setup
 * to buffer, and then re-emit.
 */
function pauseStream(stream) {
    function _buffer(chunk) {
        stream.__buffered.push(chunk);
    }

    function _catchEnd(chunk) {
        stream.__imgapi_ended = true;
    }

    stream.__imgapi_ended = false;
    stream.__imgapi_paused = true;
    stream.__buffered = [];
    stream.on('data', _buffer);
    stream.once('end', _catchEnd);
    stream.pause();

    stream._resume = stream.resume;
    stream.resume = function _imgapi_resume() {
        if (!stream.__imgapi_paused)
            return;

        stream.removeListener('data', _buffer);
        stream.removeListener('end', _catchEnd);

        stream.__buffered.forEach(stream.emit.bind(stream, 'data'));
        stream.__buffered.length = 0;

        stream._resume();
        stream.resume = stream._resume;

        if (stream.__imgapi_ended)
            stream.emit('end');
    };
}




// ---- DSAPI


function DSAPI(options) {
    if (typeof (options) !== 'object') {
        throw new TypeError('options (Object) required');
    }
    if (typeof (options.url) !== 'string') {
        throw new TypeError('options.url (String) required');
    }

    this.client = restifyClients.createJsonClient(options);
    // Work around <https://github.com/mcavage/node-restify/pull/291>.
    // Switch to `restifyClients.clientHttpClient` when that pull is in.
    options.type = 'http';
    this.rawClient = restifyClients.createClient(options);
    if (options.username && options.password) {
        this.client.basicAuth(options.username, options.password);
        this.rawClient.basicAuth(options.username, options.password);
    }
}


/**
 * Terminate any open connections to the CA service.
 */
DSAPI.prototype.close = function close() {
    this.client.close();
};


/**
 * Ping
 */
DSAPI.prototype.ping = function ping(callback) {
    var self = this;
    assert.func(callback, 'callback');

    var path = '/ping';
    self.client.get(path, function (err, req, res, pong) {
        if (err) {
            callback(err, null, res);
        } else {
            callback(null, pong, res);
        }
    });
};


/**
 * Lists all Images
 *
 * @param {Object} params : Filter params. Images can be filtered by
 *                          'name', 'version', 'type', 'os',
 *                          'restricted_to_uuid' & 'creator_uuid' params.
 * @param {Function} callback : `function (err, images, res)`
 */
DSAPI.prototype.listImages = function (params, cb) {
    var self = this,
        path = '/datasets';

    if (typeof (params) === 'function') {
        cb = params;
        params = {};
    } else if (typeof (params) !== 'object') {
        throw new TypeError('params (Object) required');
    }

    params = qs.stringify(params);

    if (params !== '') {
        path += '?' + params;
    }

    return self.client.get(path, function (err, req, res, imgs) {
        if (err) {
            return cb(err, null, res);
        } else {
            return cb(null, imgs, res);
        }
    });
};


/**
 * Gets an IMAGE by UUID
 *
 * @param {String} image_uuid : the UUID of the IMAGE.
 * @param {Function} callback : of the form f(err, img).
 */
DSAPI.prototype.getImage = function (image_uuid, cb) {
    var self = this,
        path;

    if (typeof (image_uuid) !== 'string') {
        throw new TypeError('image_uuid (String) required');
    }

    path = util.format('/datasets/%s', image_uuid);

    return self.client.get(path, function (err, req, res, img) {
        if (err) {
            return cb(err);
        } else {
            return cb(null, img);
        }
    });
};



/**
 * Get an image file stream.
 * Note: This
 *
 * @param {String} uuid : the UUID of the image.
 * @param {Function} callback : `function (err, stream)`
 *      The `stream` is also an HTTP response object, i.e. headers are on
 *      `stream.headers`.
 */
DSAPI.prototype.getImageFileStream = function getImageFileStream(
        uuid, callback) {
    var self = this;
    assert.string(uuid, 'uuid');
    assert.func(callback, 'callback');

    self.getImage(uuid, function (getErr, image) {
        if (getErr) {
            callback(getErr);
            return;
        }
        var path = image.files[0].url;
        self.rawClient.get(path, function (connectErr, req) {
            if (connectErr) {
                callback(connectErr);
                return;
            }
            req.on('result', function (resultErr, res) {
                if (resultErr) {
                    if (!res) {
                        callback(resultErr);
                    } else {
                        var finished = false;
                        function finish(err) {
                            if (finished)
                                return;
                            finished = true;
                            if (!resultErr.body.message && errMessage) {
                                resultErr.body.message = errMessage;
                            }
                            callback(resultErr, res);
                        }
                        var errMessage = '';
                        res.on('data', function (chunk) {
                            errMessage += chunk;
                        });
                        res.on('error', finish);
                        res.on('end', finish);
                    }
                    return;
                }
                pauseStream(res);
                callback(null, res);
            });
        });
    });
};


// ---- exports

module.exports = DSAPI;

module.exports.createClient = function createClient(options) {
    return new DSAPI(options);
};<|MERGE_RESOLUTION|>--- conflicted
+++ resolved
@@ -5,11 +5,7 @@
  */
 
 /*
-<<<<<<< HEAD
- * Copyright (c) 2016, Joyent, Inc.
-=======
  * Copyright 2016, Joyent, Inc.
->>>>>>> 9b4d4a3d
  */
 
 /*
@@ -19,19 +15,10 @@
  * backward compat and transition from SDC 6.5.
  */
 
-<<<<<<< HEAD
-var qs = require('querystring');
-var util = require('util');
-
-var assert = require('assert-plus');
-var format = util.format;
-var restify = require('restify-clients');
-=======
 var assert = require('assert-plus');
 var qs = require('querystring');
 var restifyClients = require('restify-clients');
 var util = require('util');
->>>>>>> 9b4d4a3d
 
 
 
