--- conflicted
+++ resolved
@@ -5,11 +5,7 @@
  */
 
 /*
-<<<<<<< HEAD
- * Copyright (c) 2016, Joyent, Inc.
-=======
  * Copyright 2016 Joyent, Inc.
->>>>>>> 9b4d4a3d
  */
 
 var assert = require('assert-plus');
@@ -17,11 +13,6 @@
 var qs = require('querystring');
 var restifyClients = require('restify-clients');
 
-<<<<<<< HEAD
-var assert = require('assert-plus');
-var restify = require('restify-clients');
-=======
->>>>>>> 9b4d4a3d
 
 
 
