--- conflicted
+++ resolved
@@ -1,12 +1,7 @@
 {
   "name": "sdc-clients",
-<<<<<<< HEAD
-  "description": "Contains node.js client libraries for SDC REST APIs.",
-  "version": "9.6.0",
-=======
   "description": "node.js client libraries for Triton core REST APIs.",
   "version": "10.0.0",
->>>>>>> 9b4d4a3d
   "homepage": "http://www.joyent.com",
   "repository": {
     "type": "git",
@@ -17,31 +12,17 @@
     "assert-plus": "0.1.5",
     "async": "~0.9.0",
     "backoff": "^2.4.1",
-<<<<<<< HEAD
-    "bunyan": "^1.2.3",
+    "bunyan": "^1.8.1",
     "clone": "1.0.2",
-    "libuuid": "0.1.4",
-    "lru-cache": "2.3.0",
-    "once": "^1.3.1",
-    "restify-clients": "git+https://github.com/joshwilsdon/restify-clients.git#upstream",
-    "restify": "git://github.com/joyent/node-restify.git#fd5d5b5",
-    "smartdc-auth": "2.1.6",
-    "triton-tracer": "git+https://github.com/joshwilsdon/triton-tracer.git#master",
-    "ufds": "~1.1.2",
-    "vasync": "^1.6.2",
-    "verror": "^1.6.0"
-=======
-    "bunyan": "^1.8.1",
-    "clone": "0.1.8",
     "lru-cache": "2.3.0",
     "libuuid": "0.2.1",
     "once": "^1.3.1",
-    "restify-clients": "git+https://github.com/trentm/clients.git#0b989e0bbd375ddeefce2f6e2754f66e5dbb59d1",
+    "restify-clients": "git+https://github.com/joshwilsdon/restify-clients.git#upstream",
     "restify-errors": "^3.0.0",
+    "triton-tracer": "git+https://github.com/joshwilsdon/triton-tracer.git#master",
     "vasync": "^1.6.2",
     "verror": "^1.6.0",
     "smartdc-auth": "2.5.2"
->>>>>>> 9b4d4a3d
   },
   "devDependencies": {
     "ldap-filter": "^0.3.1",
